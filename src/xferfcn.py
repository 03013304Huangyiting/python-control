"""xferfcn.py

Transfer function representation and functions.

This file contains the TransferFunction class and also functions
that operate on transfer functions.  This is the primary representation
for the python-control library.
     
Routines in this module:

TransferFunction.__init__
TransferFunction._truncatecoeff
TransferFunction.copy
TransferFunction.__str__
TransferFunction.__neg__
TransferFunction.__add__
TransferFunction.__radd__
TransferFunction.__sub__
TransferFunction.__rsub__
TransferFunction.__mul__
TransferFunction.__rmul__
TransferFunction.__div__
TransferFunction.__rdiv__
TransferFunction.evalfr
TransferFunction.freqresp
TransferFunction.pole
TransferFunction.zero
TransferFunction.feedback
TransferFunction.minreal
TransferFunction.returnScipySignalLti
TransferFunction._common_den
_tfpolyToString
_addSISO
_convertToTransferFunction

"""

# Python 3 compatability (needs to go here)
from __future__ import print_function

"""Copyright (c) 2010 by California Institute of Technology
All rights reserved.

Redistribution and use in source and binary forms, with or without
modification, are permitted provided that the following conditions
are met:

1. Redistributions of source code must retain the above copyright
   notice, this list of conditions and the following disclaimer.

2. Redistributions in binary form must reproduce the above copyright
   notice, this list of conditions and the following disclaimer in the
   documentation and/or other materials provided with the distribution.

3. Neither the name of the California Institute of Technology nor
   the names of its contributors may be used to endorse or promote
   products derived from this software without specific prior
   written permission.

THIS SOFTWARE IS PROVIDED BY THE COPYRIGHT HOLDERS AND CONTRIBUTORS
"AS IS" AND ANY EXPRESS OR IMPLIED WARRANTIES, INCLUDING, BUT NOT
LIMITED TO, THE IMPLIED WARRANTIES OF MERCHANTABILITY AND FITNESS
FOR A PARTICULAR PURPOSE ARE DISCLAIMED.  IN NO EVENT SHALL CALTECH
OR THE CONTRIBUTORS BE LIABLE FOR ANY DIRECT, INDIRECT, INCIDENTAL,
SPECIAL, EXEMPLARY, OR CONSEQUENTIAL DAMAGES (INCLUDING, BUT NOT
LIMITED TO, PROCUREMENT OF SUBSTITUTE GOODS OR SERVICES; LOSS OF
USE, DATA, OR PROFITS; OR BUSINESS INTERRUPTION) HOWEVER CAUSED AND
ON ANY THEORY OF LIABILITY, WHETHER IN CONTRACT, STRICT LIABILITY,
OR TORT (INCLUDING NEGLIGENCE OR OTHERWISE) ARISING IN ANY WAY OUT
OF THE USE OF THIS SOFTWARE, EVEN IF ADVISED OF THE POSSIBILITY OF
SUCH DAMAGE.

Author: Richard M. Murray
Date: 24 May 09
Revised: Kevin K. Chewn, Dec 10

$Id$

"""

# External function declarations
from numpy import angle, any, array, empty, finfo, insert, ndarray, ones, \
<<<<<<< HEAD
    polyadd, polymul, polyval, roots, sort, sqrt, zeros, squeeze, exp, pi
=======
    polyadd, polymul, polyval, roots, sort, sqrt, zeros, squeeze, where, \
    delete, real, poly
>>>>>>> bba73aa3
from scipy.signal import lti
from copy import deepcopy
from warnings import warn
from control.lti import Lti, timebaseEqual, timebase, isdtime

class TransferFunction(Lti):

    """The TransferFunction class represents TF instances and functions.
    
    The TransferFunction class is derived from the Lti parent class.  It
    is used throught the python-control library to represent systems in
    transfer function form.
    
    The main data members are 'num' and 'den', which are 2-D lists of arrays
    containing MIMO numerator and denominator coefficients.  For example,

    >>> num[2][5] = numpy.array([1., 4., 8.])
    
    means that the numerator of the transfer function from the 6th input to the
    3rd output is set to s^2 + 4s + 8.

    Discrete time transfer functions are implemented by using the 'dt' class
    variable and setting it to something other than 'None'.  If 'dt' has a
    non-zero value, then it must match whenever two transfer functions are
    combined.  If 'dt' is set to True, the system will be treated as a
    discrete time system with unspecified sampling time.
    """
    
    def __init__(self, *args):
        """Construct a transfer function.
        
        The default constructor is TransferFunction(num, den), where num and
        den are lists of lists of arrays containing polynomial coefficients.
        To crete a discrete time transfer funtion, use TransferFunction(num,
        den, dt).  To call the copy constructor, call TransferFunction(sys),
        where sys is a TransferFunction object (continuous or discrete).

        """

        if len(args) == 2:
            # The user provided a numerator and a denominator.
            (num, den) = args
            dt = None;
        elif len(args) == 3:
            # Discrete time transfer function
            (num, den, dt) = args;
        elif len(args) == 1:
            # Use the copy constructor.
            if not isinstance(args[0], TransferFunction):
                raise TypeError("The one-argument constructor can only take in \
a TransferFunction object.  Received %s." % type(args[0]))
            num = args[0].num
            den = args[0].den
            try:
                dt = args[0].dt
            except NameError:
                dt = None;
        else:
            raise ValueError("Needs 1, 2 or 3 arguments; received %i." % len(args))

        # Make num and den into lists of lists of arrays, if necessary.  Beware:
        # this is a shallow copy!  This should be okay, but be careful.
        data = [num, den]
        for i in range(len(data)):
            if isinstance(data[i], (int, float, complex)):
                # Convert scalar to list of list of array.
                if (isinstance(data[i], int)):
                    # Convert integers to floats at this point
                    data[i] = [[array([data[i]], dtype=float)]]
                else:
                    data[i] = [[array([data[i]])]]
            elif (isinstance(data[i], (list, tuple, ndarray)) and 
                isinstance(data[i][0], (int, float, complex))):
                # Convert array to list of list of array.
                if (isinstance(data[i][0], int)):
                    # Convert integers to floats at this point
                    #! Not sure this covers all cases correctly
                    data[i] = [[array(data[i], dtype=float)]]
                else:
                    data[i] = [[array(data[i])]]
            elif (isinstance(data[i], list) and 
                isinstance(data[i][0], list) and 
                isinstance(data[i][0][0], (list, tuple, ndarray)) and 
                isinstance(data[i][0][0][0], (int, float, complex))):
                # We might already have the right format.  Convert the
                # coefficient vectors to arrays, if necessary.
                for j in range(len(data[i])):
                    for k in range(len(data[i][j])):
                        if (isinstance(data[i][j][k], int)):
                            data[i][j][k] = array(data[i][j][k], dtype=float)
                        else:
                            data[i][j][k] = array(data[i][j][k])
            else:
                # If the user passed in anything else, then it's unclear what
                # the meaning is.
                raise TypeError("The numerator and denominator inputs must be \
scalars or vectors (for\nSISO), or lists of lists of vectors (for SISO or \
MIMO).")
        [num, den] = data
        
        inputs = len(num[0])
        outputs = len(num)
        
        # Make sure the numerator and denominator matrices have consistent
        # sizes.
        if inputs != len(den[0]):
            raise ValueError("The numerator has %i input(s), but the \
denominator has %i\ninput(s)." % (inputs, len(den[0])))
        if outputs != len(den):
            raise ValueError("The numerator has %i output(s), but the \
denominator has %i\noutput(s)." % (outputs, len(den)))
        
        for i in range(outputs):
            # Make sure that each row has the same number of columns.
            if len(num[i]) != inputs:
                raise ValueError("Row 0 of the numerator matrix has %i \
elements, but row %i\nhas %i." % (inputs, i, len(num[i])))
            if len(den[i]) != inputs:
                raise ValueError("Row 0 of the denominator matrix has %i \
elements, but row %i\nhas %i." % (inputs, i, len(den[i])))
            
            # TODO: Right now these checks are only done during construction.
            # It might be worthwhile to think of a way to perform checks if the
            # user modifies the transfer function after construction.
            for j in range(inputs):
                # Check that we don't have any zero denominators.
                zeroden = True
                for k in den[i][j]:
                    if k:
                        zeroden = False
                        break
                if zeroden:
                    raise ValueError("Input %i, output %i has a zero \
denominator." % (j + 1, i + 1))

                # If we have zero numerators, set the denominator to 1.
                zeronum = True
                for k in num[i][j]:
                    if k:
                        zeronum = False
                        break
                if zeronum:
                    den[i][j] = ones(1)

        Lti.__init__(self, inputs, outputs, dt)
        self.num = num
        self.den = den
        
        self._truncatecoeff()
        
    def _truncatecoeff(self):
        """Remove extraneous zero coefficients from num and den.

        Check every element of the numerator and denominator matrices, and
        truncate leading zeros.  For instance, running self._truncatecoeff()
        will reduce self.num = [[[0, 0, 1, 2]]] to [[[1, 2]]].
        
        """

        # Beware: this is a shallow copy.  This should be okay.
        data = [self.num, self.den]
        for p in range(len(data)):
            for i in range(self.outputs):
                for j in range(self.inputs):
                    # Find the first nontrivial coefficient.
                    nonzero = None
                    for k in range(data[p][i][j].size):
                        if (data[p][i][j][k]):
                            nonzero = k
                            break
                            
                    if nonzero is None:
                        # The array is all zeros.
                        data[p][i][j] = zeros(1)
                    else:
                        # Truncate the trivial coefficients.
                        data[p][i][j] = data[p][i][j][nonzero:]        
        [self.num, self.den] = data
    
    def __str__(self, var=None):
        """String representation of the transfer function."""
        
        mimo = self.inputs > 1 or self.outputs > 1  
        if (var == None):
            var = 's' if self.dt == None or self.dt == 0 else 'z'
        outstr = ""
        
        for i in range(self.inputs):
            for j in range(self.outputs):
                if mimo:
                    outstr += "\nInput %i to output %i:" % (i + 1, j + 1)
                    
                # Convert the numerator and denominator polynomials to strings.
                numstr = _tfpolyToString(self.num[j][i], var = var);
                denstr = _tfpolyToString(self.den[j][i], var = var);

                # Figure out the length of the separating line
                dashcount = max(len(numstr), len(denstr))
                dashes = '-' * dashcount

                # Center the numerator or denominator
                if len(numstr) < dashcount:
                    numstr = (' ' * int(round((dashcount - len(numstr))/2)) + 
                        numstr)
                if len(denstr) < dashcount: 
                    denstr = (' ' * int(round((dashcount - len(denstr))/2)) + 
                        denstr)

                outstr += "\n" + numstr + "\n" + dashes + "\n" + denstr + "\n"

        # See if this is a discrete time system with specific sampling time
        if (type(self.dt) != bool and self.dt > 0):
            outstr += "\ndt = " + self.dt.__str__() + "\n"

        return outstr
    
    def __neg__(self):
        """Negate a transfer function."""
        
        num = deepcopy(self.num)
        for i in range(self.outputs):
            for j in range(self.inputs):
                num[i][j] *= -1
        
        return TransferFunction(num, self.den, self.dt)
        
    def __add__(self, other):
        """Add two LTI objects (parallel connection)."""
        from control.statesp import StateSpace
        
        # Convert the second argument to a transfer function.
        if (isinstance(other, StateSpace)):
            other = _convertToTransferFunction(other)
        elif not isinstance(other, TransferFunction):
            other = _convertToTransferFunction(other, inputs=self.inputs, 
                outputs=self.outputs)

        # Check that the input-output sizes are consistent.
        if self.inputs != other.inputs:
            raise ValueError("The first summand has %i input(s), but the \
second has %i." % (self.inputs, other.inputs))
        if self.outputs != other.outputs:
            raise ValueError("The first summand has %i output(s), but the \
second has %i." % (self.outputs, other.outputs))

        # Figure out the sampling time to use
        if (self.dt == None and other.dt != None):
            dt = other.dt       # use dt from second argument
        elif (other.dt == None and self.dt != None) or \
                (timebaseEqual(self, other)):
            dt = self.dt        # use dt from first argument
        else:
            raise ValueError("Systems have different sampling times")

        # Preallocate the numerator and denominator of the sum.
        num = [[[] for j in range(self.inputs)] for i in range(self.outputs)]
        den = [[[] for j in range(self.inputs)] for i in range(self.outputs)]

        for i in range(self.outputs):
            for j in range(self.inputs):
                num[i][j], den[i][j] = _addSISO(self.num[i][j], self.den[i][j],
                    other.num[i][j], other.den[i][j])

        return TransferFunction(num, den, dt)
 
    def __radd__(self, other): 
        """Right add two LTI objects (parallel connection)."""
        
        return self + other;
        
    def __sub__(self, other): 
        """Subtract two LTI objects."""
        
        return self + (-other)
        
    def __rsub__(self, other): 
        """Right subtract two LTI objects."""
        
        return other + (-self)

    def __mul__(self, other):
        """Multiply two LTI objects (serial connection)."""
        
        # Convert the second argument to a transfer function.
        if isinstance(other, (int, float, complex)):
            other = _convertToTransferFunction(other, inputs=self.inputs, 
                outputs=self.inputs)
        else:
            other = _convertToTransferFunction(other)
            
        # Check that the input-output sizes are consistent.
        if self.inputs != other.outputs:
            raise ValueError("C = A * B: A has %i column(s) (input(s)), but B \
has %i row(s)\n(output(s))." % (self.inputs, other.outputs))

        inputs = other.inputs
        outputs = self.outputs
        
        # Figure out the sampling time to use
        if (self.dt == None and other.dt != None):
            dt = other.dt       # use dt from second argument
        elif (other.dt == None and self.dt != None) or (self.dt == other.dt):
            dt = self.dt        # use dt from first argument
        else:
            raise ValueError("Systems have different sampling times")

        # Preallocate the numerator and denominator of the sum.
        num = [[[0] for j in range(inputs)] for i in range(outputs)]
        den = [[[1] for j in range(inputs)] for i in range(outputs)]
        
        # Temporary storage for the summands needed to find the (i, j)th element
        # of the product.
        num_summand = [[] for k in range(self.inputs)]
        den_summand = [[] for k in range(self.inputs)]
        
        for i in range(outputs): # Iterate through rows of product.
            for j in range(inputs): # Iterate through columns of product.
                for k in range(self.inputs): # Multiply & add.
                    num_summand[k] = polymul(self.num[i][k], other.num[k][j])
                    den_summand[k] = polymul(self.den[i][k], other.den[k][j])
                    num[i][j], den[i][j] = _addSISO(num[i][j], den[i][j],
                        num_summand[k], den_summand[k])
        
        return TransferFunction(num, den, dt)

    def __rmul__(self, other): 
        """Right multiply two LTI objects (serial connection)."""
        
        return self * other

    # TODO: Division of MIMO transfer function objects is not written yet.
    def __div__(self, other):
        """Divide two LTI objects."""
        
        if isinstance(other, (int, float, complex)):
            other = _convertToTransferFunction(other, inputs=self.inputs, 
                outputs=self.inputs)
        else:
            other = _convertToTransferFunction(other)


        if (self.inputs > 1 or self.outputs > 1 or 
            other.inputs > 1 or other.outputs > 1):
            raise NotImplementedError("TransferFunction.__div__ is currently \
implemented only for SISO systems.")

        # Figure out the sampling time to use
        if (self.dt == None and other.dt != None):
            dt = other.dt       # use dt from second argument
        elif (other.dt == None and self.dt != None) or (self.dt == other.dt):
            dt = self.dt        # use dt from first argument
        else:
            raise ValueError("Systems have different sampling times")

        num = polymul(self.num[0][0], other.den[0][0])
        den = polymul(self.den[0][0], other.num[0][0])
        
        return TransferFunction(num, den, dt)
       
    # TODO: Division of MIMO transfer function objects is not written yet.
    def __rdiv__(self, other):
        """Right divide two LTI objects."""
        if isinstance(other, (int, float, complex)):
            other = _convertToTransferFunction(other, inputs=self.inputs, 
                outputs=self.inputs)
        else:
            other = _convertToTransferFunction(other)
        
        if (self.inputs > 1 or self.outputs > 1 or 
            other.inputs > 1 or other.outputs > 1):
            raise NotImplementedError("TransferFunction.__rdiv__ is currently \
implemented only for SISO systems.")

        return other / self

    def __pow__(self,other):
        if not type(other) == int:
            raise ValueError("Exponent must be an integer")
        if other == 0:
            return TransferFunction([1],[1]) #unity
        if other > 0:
            return self * (self**(other-1))
        if other < 0:
            return (TransferFunction([1],[1]) / self) * (self**(other+1))
        
    def evalfr(self, omega):
        """Evaluate a transfer function at a single angular frequency.
        
        self.evalfr(omega) returns the value of the transfer function matrix with
        input value s = i * omega.

        """

        # TODO: implement for discrete time systems
        if isdtime(self, strict=True):
            # Convert the frequency to discrete time
            dt = timebase(self)
            s = exp(1.j * omega * dt)
            if (omega * dt > pi):
                warn("evalfr: frequency evaluation above Nyquist frequency")
        else:
            s = 1.j * omega

        # Preallocate the output.
        out = empty((self.outputs, self.inputs), dtype=complex)

        for i in range(self.outputs):
            for j in range(self.inputs):
                out[i][j] = (polyval(self.num[i][j], s) / 
                    polyval(self.den[i][j], s))

        return out

    # Method for generating the frequency response of the system
    def freqresp(self, omega):
        """Evaluate a transfer function at a list of angular frequencies.

        mag, phase, omega = self.freqresp(omega)

        reports the value of the magnitude, phase, and angular frequency of the 
        transfer function matrix evaluated at s = i * omega, where omega is a
        list of angular frequencies, and is a sorted version of the input omega.

        """
        
        # Preallocate outputs.
        numfreq = len(omega)
        mag = empty((self.outputs, self.inputs, numfreq))
        phase = empty((self.outputs, self.inputs, numfreq))

        # Figure out the frequencies
        omega.sort(); 
        if isdtime(self, strict=True):
            dt = timebase(self)
            slist = map(lambda w: exp(1.j * w * dt), omega)
            if (max(omega) * dt > pi):
                warn("evalfr: frequency evaluation above Nyquist frequency")
        else:
            slist = map(lambda w: 1.j * w, omega)

        # Compute frequency response for each input/output pair
        for i in range(self.outputs):
            for j in range(self.inputs):
                fresp = map(lambda s: (polyval(self.num[i][j], s) / 
                    polyval(self.den[i][j], s)), slist)
                fresp = array(fresp)

                mag[i, j, :] = abs(fresp)
                phase[i, j, :] = angle(fresp)

        return mag, phase, omega

    def pole(self):
        """Compute the poles of a transfer function."""
        
        num, den = self._common_den()
        return roots(den) 

    def zero(self): 
        """Compute the zeros of a transfer function."""
        
        if self.inputs > 1 or self.outputs > 1:
            raise NotImplementedError("TransferFunction.zero is currently \
only implemented for SISO systems.")
        else:
            #for now, just give zeros of a SISO tf 
            return roots(self.num[0][0])

    def feedback(self, other, sign=-1): 
        """Feedback interconnection between two LTI objects."""
        
        other = _convertToTransferFunction(other)

        if (self.inputs > 1 or self.outputs > 1 or 
            other.inputs > 1 or other.outputs > 1):
            # TODO: MIMO feedback
            raise NotImplementedError("TransferFunction.feedback is currently \
only implemented for SISO functions.")

        # Figure out the sampling time to use
        if (self.dt == None and other.dt != None):
            dt = other.dt       # use dt from second argument
        elif (other.dt == None and self.dt != None) or (self.dt == other.dt):
            dt = self.dt        # use dt from first argument
        else:
            raise ValueError("Systems have different sampling times")

        num1 = self.num[0][0]
        den1 = self.den[0][0]
        num2 = other.num[0][0]
        den2 = other.den[0][0]

        num = polymul(num1, den2)
        den = polyadd(polymul(den2, den1), -sign * polymul(num2, num1))

        return TransferFunction(num, den, dt)

        # For MIMO or SISO systems, the analytic expression is
        #     self / (1 - sign * other * self)
        # But this does not work correctly because the state size will be too
        # large.

    def minreal(self, tol=None):
        """Remove cancelling pole/zero pairs from a transfer function"""
        # based on octave minreal

        # default accuracy
        from sys import float_info
        sqrt_eps = sqrt(float_info.epsilon)

        # pre-allocate arrays
        num = [[[] for j in range(self.inputs)] for i in range(self.outputs)]
        den = [[[] for j in range(self.inputs)] for i in range(self.outputs)]

        for i in range(self.outputs):
            for j in range(self.inputs):

                # split up in zeros, poles and gain
                newzeros = []
                zeros = roots(self.num[i][j])
                poles = roots(self.den[i][j])
                gain = self.num[i][j][0] / self.den[i][j][0]
                
                # check all zeros
                for z in zeros:
                    t = tol or \
                        1000 * max(float_info.epsilon, abs(z) * sqrt_eps)
                    idx = where(abs(z - poles) < t)[0]
                    if len(idx):
                        # cancel this zero against one of the poles
                        poles = delete(poles, idx[0])
                    else:
                        # keep this zero
                        newzeros.append(z)
                        
                # keep result
                num[i][j] = gain * real(poly(newzeros))
                den[i][j] = real(poly(poles))

        # end result
        return TransferFunction(num, den)

    def returnScipySignalLti(self):
        """Return a list of a list of scipy.signal.lti objects.
        
        For instance,
        
        >>> out = tfobject.returnScipySignalLti()
        >>> out[3][5]
            
        is a signal.scipy.lti object corresponding to the transfer function from
        the 6th input to the 4th output.
        
        """

        # TODO: implement for discrete time systems
        if (self.dt != 0 and self.dt != None):
            raise NotImplementedError("Function not implemented in discrete time")

        # Preallocate the output.
        out = [[[] for j in range(self.inputs)] for i in range(self.outputs)]

        for i in range(self.outputs):
            for j in range(self.inputs):
                out[i][j] = lti(self.num[i][j], self.den[i][j])
            
        return out 

    def _common_den(self, imag_tol=None):
        """
        Compute MIMO common denominator; return it and an adjusted numerator.
        
        This function computes the single denominator containing all
        the poles of sys.den, and reports it as the array d.  The
        output numerator array n is modified to use the common
        denominator; the coefficient arrays are also padded with zeros
        to be the same size as d.  n is an sys.outputs by sys.inputs
        by len(d) array.

        Parameters
        ----------
        imag_tol: float
            Threshold for the imaginary part of a root to use in detecting
            complex poles

        Returns
        -------
        num: array
            Multi-dimensional array of numerator coefficients. num[i][j]
            gives the numerator coefficient array for the ith input and jth
            output

        den: array
            Array of coefficients for common denominator polynomial

        Examples
        --------
        >>> n, d = sys._common_den()
       
        """
        
        # Machine precision for floats.
        eps = finfo(float).eps

        # Decide on the tolerance to use in deciding of a pole is complex 
        if (imag_tol == None):
            imag_tol = 1e-8     #! TODO: figure out the right number to use

        # A sorted list to keep track of cumulative poles found as we scan
        # self.den.
        poles = []

        # A 3-D list to keep track of common denominator poles not present in
        # the self.den[i][j].
        missingpoles = [[[] for j in range(self.inputs)] for i in
            range(self.outputs)]

        for i in range(self.outputs):
            for j in range(self.inputs):
                # A sorted array of the poles of this SISO denominator.
                currentpoles = sort(roots(self.den[i][j]))

                cp_ind = 0 # Index in currentpoles.
                p_ind = 0 # Index in poles.

                # Crawl along the list of current poles and the list of
                # cumulative poles, until one of them reaches the end.  Keep in
                # mind that both lists are always sorted.
                while cp_ind < len(currentpoles) and p_ind < len(poles):
                    if abs(currentpoles[cp_ind] - poles[p_ind]) < (10 * eps):
                        # If the current element of both lists match, then we're
                        # good.  Move to the next pair of elements.
                        cp_ind += 1
                    elif currentpoles[cp_ind] <  poles[p_ind]:
                        # We found a pole in this transfer function that's not
                        # in the list of cumulative poles.  Add it to the list.
                        poles.insert(p_ind, currentpoles[cp_ind])
                        # Now mark this pole as "missing" in all previous
                        # denominators.
                        for k in range(i):
                            for m in range(self.inputs):
                                # All previous rows.
                                missingpoles[k][m].append(currentpoles[cp_ind])
                        for m in range(j):
                            # This row only.
                            missingpoles[i][m].append(currentpoles[cp_ind])
                        cp_ind += 1
                    else:
                        # There is a pole in the cumulative list of poles that
                        # is not in our transfer function denominator.  Mark
                        # this pole as "missing", and do not increment cp_ind.
                        missingpoles[i][j].append(poles[p_ind])
                    p_ind += 1

                if cp_ind == len(currentpoles) and p_ind < len(poles):
                    # If we finished scanning currentpoles first, then all the
                    # remaining cumulative poles are missing poles.
                    missingpoles[i][j].extend(poles[p_ind:])
                elif cp_ind < len(currentpoles) and p_ind == len(poles):
                    # If we finished scanning the cumulative poles first, then
                    # all the reamining currentpoles need to be added to poles.
                    poles.extend(currentpoles[cp_ind:])
                    # Now mark these poles as "missing" in previous
                    # denominators.
                    for k in range(i):
                        for m in range(self.inputs):
                            # All previous rows.
                            missingpoles[k][m].extend(currentpoles[cp_ind:])
                    for m in range(j):
                        # This row only.
                        missingpoles[i][m].extend(currentpoles[cp_ind:])
        
        # Construct the common denominator.
        den = 1.
        n = 0
        while n < len(poles):
            if abs(poles[n].imag) > 10 * eps:
                # To prevent buildup of imaginary part error, handle complex
                # pole pairs together.
                #
                # Because we might have repeated real parts of poles
                # and the fact that we are using lexigraphical
                # ordering, we can't just combine adjacent poles.
                # Instead, we have to figure out the multiplicity
                # first, then multiple the pairs from the outside in.

                # Figure out the multiplicity
                m = 1;          # multiplicity count
                while (n+m < len(poles) and
                       poles[n].real == poles[n+m].real and
                       poles[n].imag * poles[n+m].imag > 0):
                    m += 1

                if (m > 1):
                    print("Found pole with multiplicity %d" % m)
                    # print("Poles = ", poles)

                # Multiple pairs from the outside in
                for i in range(m):
                    quad = polymul([1., -poles[n]], [1., -poles[n+2*(m-i)-1]])
                    assert all(quad.imag < 10 * eps), \
                        "Quadratic has a nontrivial imaginary part: %g" \
                        % quad.imag.max()

                    den = polymul(den, quad.real)
                    n += 1      # move to next pair
                n += m          # skip past conjugate pairs
            else:
                den = polymul(den, [1., -poles[n].real])
                n += 1

        # Modify the numerators so that they each take the common denominator.
        num = deepcopy(self.num)
        if isinstance(den,float):
            den = array([den])

        for i in range(self.outputs):
            for j in range(self.inputs):
                # The common denominator has leading coefficient 1.  Scale out
                # the existing denominator's leading coefficient.
                assert self.den[i][j][0], "The i = %i, j = %i denominator has \
a zero leading coefficient." % (i, j)
                num[i][j] = num[i][j] / self.den[i][j][0]

                # Multiply in the missing poles.
                for p in missingpoles[i][j]:
                    num[i][j] = polymul(num[i][j], [1., -p])

        # Pad all numerator polynomials with zeros so that the numerator arrays
        # are the same size as the denominator.
        for i in range(self.outputs):
            for j in range(self.inputs):
                pad = len(den) - len(num[i][j]) 
                if(pad>0):
                    num[i][j] = insert(num[i][j], zeros(pad),
                        zeros(pad))

        # Finally, convert the numerator to a 3-D array.
        num = array(num)
        # Remove trivial imaginary parts.  Check for nontrivial imaginary parts.
        if any(abs(num.imag) > sqrt(eps)):
            print ("Warning: The numerator has a nontrivial imaginary part: %g"
                % abs(num.imag).max())
        num = num.real

        return num, den

# Utility function to convert a transfer function polynomial to a string
# Borrowed from poly1d library
def _tfpolyToString(coeffs, var='s'):
    """Convert a transfer function polynomial to a string"""

    thestr = "0"

    # Compute the number of coefficients
    N = len(coeffs)-1

    for k in range(len(coeffs)):
        coefstr ='%.4g' % abs(coeffs[k])
        if coefstr[-4:] == '0000':
            coefstr = coefstr[:-5]
        power = (N-k)
        if power == 0:
            if coefstr != '0':
                newstr = '%s' % (coefstr,)
            else:
                if k == 0:
                    newstr = '0'
                else:
                    newstr = ''
        elif power == 1:
            if coefstr == '0':
                newstr = ''
            elif coefstr == '1':
                newstr = var
            else:
                newstr = '%s %s' % (coefstr, var)
        else:
            if coefstr == '0':
                newstr = ''
            elif coefstr == '1':
                newstr = '%s^%d' % (var, power,)
            else:
                newstr = '%s %s^%d' % (coefstr, var, power)

        if k > 0:
            if newstr != '':
                if coeffs[k] < 0:
                    thestr = "%s - %s" % (thestr, newstr)
                else:
                    thestr = "%s + %s" % (thestr, newstr)
        elif (k == 0) and (newstr != '') and (coeffs[k] < 0):
            thestr = "-%s" % (newstr,)
        else:
            thestr = newstr
    return thestr
    
def _addSISO(num1, den1, num2, den2):
    """Return num/den = num1/den1 + num2/den2.
    
    Each numerator and denominator is a list of polynomial coefficients.
    
    """
    
    num = polyadd(polymul(num1, den2), polymul(num2, den1))
    den = polymul(den1, den2)
    
    return num, den

def _convertToTransferFunction(sys, **kw):
    """Convert a system to transfer function form (if needed).
    
    If sys is already a transfer function, then it is returned.  If sys is a
    state space object, then it is converted to a transfer function and
    returned.  If sys is a scalar, then the number of inputs and outputs can be
    specified manually, as in:

    >>> sys = _convertToTransferFunction(3.) # Assumes inputs = outputs = 1
    >>> sys = _convertToTransferFunction(1., inputs=3, outputs=2)

    In the latter example, sys's matrix transfer function is [[1., 1., 1.]
                                                              [1., 1., 1.]].
    
    """
    from control.statesp import StateSpace

    if isinstance(sys, TransferFunction):
        if len(kw):
            raise TypeError("If sys is a TransferFunction, " + 
                    "_convertToTransferFunction cannot take keywords.")

        return sys
    elif isinstance(sys, StateSpace):
        try:
            from slycot import tb04ad
            if len(kw):
                raise TypeError("If sys is a StateSpace, " +
                        "_convertToTransferFunction cannot take keywords.")

            # Use Slycot to make the transformation
            # Make sure to convert system matrices to numpy arrays
            tfout = tb04ad(sys.states, sys.inputs, sys.outputs, array(sys.A),
                           array(sys.B), array(sys.C), array(sys.D), tol1=0.0)

            # Preallocate outputs.
            num = [[[] for j in range(sys.inputs)] for i in range(sys.outputs)]
            den = [[[] for j in range(sys.inputs)] for i in range(sys.outputs)]

            for i in range(sys.outputs):
                for j in range(sys.inputs):
                    num[i][j] = list(tfout[6][i, j, :])
                    # Each transfer function matrix row has a common denominator.
                    den[i][j] = list(tfout[5][i, :])
            # print(num)
            # print(den)
        except ImportError:
            # If slycot is not available, use signal.lti (SISO only)
            if (sys.inputs != 1 or sys.outputs != 1):
                raise TypeError("No support for MIMO without slycot")

            lti_sys = lti(sys.A, sys.B, sys.C, sys.D)
            num = squeeze(lti_sys.num)
            den = squeeze(lti_sys.den)
            print(num)
            print(den)

        return TransferFunction(num, den, sys.dt)

    elif isinstance(sys, (int, float, complex)):
        if "inputs" in kw:
            inputs = kw["inputs"]
        else:
            inputs = 1
        if "outputs" in kw:
            outputs = kw["outputs"]
        else:
            outputs = 1

        num = [[[sys] for j in range(inputs)] for i in range(outputs)]
        den = [[[1] for j in range(inputs)] for i in range(outputs)]
        
        return TransferFunction(num, den)
    else:
        raise TypeError("Can't convert given type to TransferFunction system.")<|MERGE_RESOLUTION|>--- conflicted
+++ resolved
@@ -80,12 +80,8 @@
 
 # External function declarations
 from numpy import angle, any, array, empty, finfo, insert, ndarray, ones, \
-<<<<<<< HEAD
-    polyadd, polymul, polyval, roots, sort, sqrt, zeros, squeeze, exp, pi
-=======
-    polyadd, polymul, polyval, roots, sort, sqrt, zeros, squeeze, where, \
-    delete, real, poly
->>>>>>> bba73aa3
+    polyadd, polymul, polyval, roots, sort, sqrt, zeros, squeeze, exp, pi, \
+    where, delete, real, poly
 from scipy.signal import lti
 from copy import deepcopy
 from warnings import warn
