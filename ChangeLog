<<<<<<< HEAD
2013-06-09  Richard Murray  <murray@altura-2.local>

	* ChangeLog: Change to log to test commit hook

	* src/freqplot.py (nyquist_plot): updated documentation to refer to
        function as nyquist_plot (full name)

	* branches/trajgen-rmm: Created branch for testing trajectory
	generation routines (using differential flatness)
=======
2013-06-10  Richard Murray  <murray@altura-2.local>

	* src/xferfcn.py (TransferFunction.horner): small fix to docstring

	* src/freqplot.py (nyquist_plot): small fix to docstring
>>>>>>> 326d7b35

2013-06-09  Richard Murray  <murray@altura-2.local>

	* tests/bdalg_test.py (TestFeedback.testScalarSS)
	(TestFeedback.testScalarTF): added simple test of default argument
	to feedback() for state space and transfer function systems

	* tests/frd_test.py (TestFRD.testFeedback): added test of default
	argument to feedback() for FRD type

	* src/bdalg.py (feedback): 
	* src/frdata.py (FRD.feedback):
	* src/statesp.py (StateSpace.feedback):
	patched in default value of 1 for other system in feedback().
	Contributed by Ryan Krauss <rkrauss@siue.edu>
	
	* tests/xferfcn_test.py (TestXferFcn.testEvalFrMIMO)
	(TestXferFcn.testEvalFrSISO): added tests of __call__ version of
	evalfr. 

	* src/xferfcn.py (TransferFunction.__call__): patched in new
	__call__ functionality from Ryan Krauss <rkrauss@siue.edu>, but
	modified to use evalfr (works with MIMO).  SISO transfer functions
	return a single complex number, MIMO transfer functions return a
	matrix of complex numbers.

2013-05-23  Rene van Paassen <rene.vanpaassen@gmail.com>

	* src/margin.py: re-vamped stability_margins function. Now
          uses analytical method for TF and state-space, works on FRD
          objects too, and can optionally return all margins found for
          the analytical method.

	* src/xferfcn.py and src/frdata.py: Now return array result
          for fresp when called with an iterable frequency vector

	* src/xferfcn.py and src/statesp.py: added minreal functions

	* src/bdalg.py: implemented append and connect functions (old
          version, with indexes, not with names)
	  
	* src/matlab.py: added connect, append, minreal

	* src/xferfcn.py and src/statesp.py: added/corrected
          __rmul__. In most cases a gain matrix (np.matrix) may now be
          used in combination with ss or tf systems.

2012-11-10  Richard Murray  <murray@altura.local>

	* src/canonical.py: new module implementing conversions to selected
	canonical forms: canonical_form(), reachable_form() implemented

	* src/lti.py (issiso): new function to quickly check if a system is
	single input, single output or not

2012-11-04  Richard Murray  <murray@altura.local>

	* src/__init__.py: added action item to separate out matlab module
	functionality (eventually)

	* src/matlab.py: added code for setting up MATLAB defaults if matlab
	submodule is imported instead of main (control) module.  See
	comments in __init.py__ for what needs to be done to implement.

	* src/freqplot.py (bode_plot): moved default values of plotting
	options to config module to allow easier use override

	* src/config.py: new module to help set package defaults

	* src/xferfcn.py (_convertToTransferFunction): removed extraneous
	print statements if slycot is not installed

	* src/statesp.py (StateSpace.__str__): fixed error in printing
	timebase when dt is None (python 3)

---- control-0.6c released -----

2012-11-03  Richard Murray  <murray@altura.local>

	* doc/modules.rst: updated documentation format so that items are
	broken down by functionality and not internal module name.  Still
	not complete, but most functions should now show up in documentation.

	* doc/index.rst: got rid of todos from documentation (not formatted
	correctly and shouldn't show up in user documentation)

	* src/lti.py: added missing docstrings

	* doc/intro.rst: small tweaks to text, including adding a link to FBS

2012-11-03  Richard Murray  <murray@altura.local>

	* src/rlocus.py (_RLSortRoots): convert output of range() to
	explicit list for python 3 compatability

	* tests/modelsimp_test.py, tests/slycot_convert_test.py,
	tests/mateqn_test.py, tests/statefbk_test.py: updated test suites to
	skip specific tests that require slycot if it is not installed

	* src/exception.py (slycot_check): added a function to check if
	slycot is installed

	* README: updated readme to include information about running
	nosetests, which works in python3 (unlike the test_all.py script)

	* tests/test_control_matlab.py, tests/test_all.py: set to executable
	so that nosetests does not run this file (it already runs all unit
	tests in this directory).  Add comments at top talking about tests.

	* tests/discrete_test.py (TestDiscrete.test_discrete_bode):
	explicitly create a list from map() output for python 3

	* src/frdata.py: removed long data type from comparisons for
	constant systems (not supported in python3)

	* src/xferfcn.py (TransferFunction.freqresp): force frequencies to
	be a list (map returns iterator in python3)

	* src/lti.py (isdtime, isctime): updated timebase checking since
	python3 won't allow dt to be compared to integer

	* src/__init__.py: updated frdata import to python3 compatible form

	* src/statesp.py (_convertToStateSpace): fixed exception syntax to
	be python3 compatible

	* examples/pvtol-nested.py: converted print statements to be python3
	compatible 

	* doc/class_strings.rst: added FRD class to list of classes that
	show up in the user documentation

	* examples/rss-balred.py: fixed error in output argument order for
	call to matlab.impulse

	* ../README: updated readme file as a test of post-commit hook

2012-11-02  Richard Murray  <murray@altura.local>

	* doc/conf.py, setup.py: updated version number to 0.6c

	* tests/frd_test.py: unit tests for FRD data type
	(suite): added suite() function to allow test_all.py to work

	* tests/xferfcn_test.py (TestXferFcn.testMinreal): new unit test

	* src/xferfcn.py (TransferFunction.minreal): new function for
	removing cancelling pole/zero pairs, contributed by M.M. (Rene) van
	Paassen

	* src/statesp.py (_convertToStateSpace): new functionality for
	converting a matrix to a constant system

	* src/modelsimp.py (minreal): removed extraneous code (moved to
	xferfcn.py) 

	* src/frdata.py: new file implementing FRD data type, contributed by
	M.M. (Rene) van Paassen

	* src/xferfcn.py: resolved conflict between versions

---- control-0.6b released -----

2012-11-02  Richard Murray  <murray@altura.local>

	* src/xferfcn.py, src/statesp.py, src/lti.py, src/bdalg.py:
	constants must now be of type 'int' rather than 'long' (for python 3
	compatibility)
	
	* tests/statefbk_test.py, tests/slycot_convert_test.py,
	tests/convert_test.py: added import __future__ calls for python 3
	compatibility; updated print calls

	* src/modelsimp.py, src/xferfcn.py, src/delay.py, src/phaseplot.py,
	src/margins.py, src/statesp.py, src/mateqn.py: added import
	__future__ calls for python 3 compatibility

2012-11-02  Richard Murray  <murray@altura.local>

	* src/xferfcn.py, src/timeresp.py, src/statesp.py, src/statefbk.py,
	src/robust.py, src/rlocus.py, src/pzmap.py, src/phaseplot.py,
	src/nichols.py, src/modelsimp.py, src/matlab.py, src/margins.py,
	src/freqplot.py, src/ctrlutil.py, src/bdalg.py: globally referenced
	import commands for python 3.x

	* src/__init__.py: changed import commands to be global instead of
	local ('from control.bdalg ...' instead of 'from bdalg ...')

2012-10-31  Richard Murray  <murray@altura.local>

	* src/xferfcn.py (TransferFunction._common_den): converted print
	statements to python 3 compatible form and included
	__future__.print_function

	* src/phaseplot.py: converted print statements to python 3
	compatible form and included __future__.print_function

	* src/mateqn.py (lyap, dlyap): converted except T, E to except T(E)

	* src/margins.py: converted print statements to python 3
	compatible form and included __future__.print_function

	* src/xferfcn.py (TransferFunction.__add__, __mul__, __div__,
	feedback): converted raise T, E to raise T(E) for python 3

	* src/xferfcn.py (TransferFunction.returnScipySignalLti): fixed
	raise(T(E)) bug

	* src/statesp.py (_rss_generate): fixed raise(T(E)) bug

	* src/statefbk.py (acker, gram): converted raise T, E to raise T(E) for
	python 3

	* src/modelsimp.py (hsvd, modred, balred): fixed raise(T(E)) bug and
	converted raise T, E to raise T(E) for python 3

	* src/margins.py (stability_margins): fixed raise(T(E)) bug

	* src/statesp.py: converted raise T, E to raise T(E) for python 3

	* tests/test_all.py: converted print statements to python 3
	compatible form and included __future__.print_function

	* tests/statefbk_test.py (TestStatefbk.setUp): turned off debugging
	flag (accidently left on)

---- control-0.6a released -----

2012-10-27  Richard Murray  <murray@altura.local>

	* src/statefbk.py (acker): small updates to docstring

	* src/bdalg.py (feedback): fixed up docstring formatting (for sphinx)

	* tests/statefbk_test.py (TestStatefbk.testAcker): skip
	ill-conditioned systems and loosened tolerances on acker() testing

	* src/lti.py (timebaseEqual): replaced "type(sys.dt) == NoneType"
	with "sys.dt is None", based on feedback from Luke Peterson that
	NoneType is deprecated in python 3.

2012-10-22  Richard Murray  <murray@altura.local>

	* examples/genswitch.py (genswitch): updated calls to legend, fixing
	problem pointed out by Scott Livingston

2012-10-19  Richard Murray  <murray@dn0a1594a2.sunet>

	* src/matlab.py (rlocus): reverted change in default argument
	processing for klist.  This has some negative consequences:
	http://www.deadlybloodyserious.com/2008/05/default-argument-blunders/

2012-10-18  Richard Murray  <murray@dn0a1594a2.sunet>

	* src/freqplot.py (gangof4_plot, nyquist_plot): discrete time
	systems supported (through fresp)

	* src/statesp.py (StateSpace.evalfr): added warning if discrete time
	evaluation is above Nyquist frequency

	* src/xferfcn.py (TransferFunction.evalfr, freqresp): : added
	warning if discrete time evaluation is above Nyquist frequency

	* tests/discrete_test.py (TestDiscrete.test_discrete_bode):
	rudimentary unit test for discrete bode plot

	* src/freqplot.py (bode_plot): fixed bug where input frequency list
	was being overwritten by default frequency range

	* src/xferfcn.py (TransferFunction.evalfr, freqresp): handles dtime

	* src/statesp.py (StateSpace.evalfr): handles dtime

	* src/lti.py (timebaseEqual): converted function to take systems as
	inputs instead of dt as input (also affected functions in statesp.py
	and xferfcn.py)

	* src/lti.py (timebase): timebase now returns dt instead of
	'ctime'/'dtime'

2012-10-13  Richard Murray  <murray@dn0a1594a2.sunet>

	* src/lti.py (timebase): new function to return timebase.  Doesn't
	yet handle the case where dt == None.

2012-10-07  Richard Murray  <murray@altura.local>

	* src/matlab.py (c2d): MATLAB compatible function (just calls
	sample_system) 

	* tests/discrete_test.py (TestDiscrete.test_sample_system): unit
	test for sampling

	* src/dtime.py (sample_system, _c2dmatched): new functions, based on
	contributiosn from Benjamin White

	* src/dtime.py: added back this file, this time with sampling routes
	to convert from continuous to discrete time

	* src/timeresp.py (forced_response): added discrete time simulator,
	using dlsim from scipy.signal

2012-10-07  Richard Murray  <murray@altura.local>

	* doc/conf.py: fixed release number (0.6a instead of 0.6c)

	* src/__init__.py: moved timebase functions from dtime to lti

	* src/lti.py: moved isdtime, isctime, timebase, and timebaseEqual
	from dtime.py to lti.py.  Moved initialization of dt to
	Lti.__init__().

	* src/statesp.py (StateSpace.__init__): Moved dt
	initialization to Lti object initialization
	
	* src/xferfcn.py (TransferFunction.__init__): Moved dt
	initialization to Lti object initialization

2012-10-06  Richard Murray  <murray@altura.local>

	* tests/discrete_test.py: added additional tests for dt = True cases

	* src/statesp.py (StateSpace.__str__): show sampling time as
	'unspecified' if dt is a boolean and equal to True

	* src/xferfcn.py (TransferFunction.__str__): don't print sampling
	time (dt) if dt = True (discrete time with unspecified time base)

	* src/dtime.py: added code to support dt = True for unspecified
	sampling time for a discrete time system

	* src/bdalg.py: much -> must in docstrings

2012-10-06  Richard Murray  <murray@altura.local>

	* src/dtime.py: new module with functions for operating on discrete
	time systems

	* src/modelsimp.py: added NotImplementedError for discrete time
	* src/freqplot.py: added NotImplementedError for discrete time

	* src/bdalg.py: added documentation about timebases (discrete versus
	continuous)

	* src/statesp.py (_mimo2siso): include sampling time

	* src/xferfcn.py (TransferFunction.__str__): added optional var
	keyword to allow any symbol to be used

	* src/matlab.py (tf2ss): added code required to keep track of dt

	* src/xferfcn.py (TransferFunction.__str__): added additional string for
	discrete time system, plus use 'z' for polynomial variable
	(TransferFunction.__neg__): set sampling time for negation
	(TransferFunction.__add__): added test for same sampling time
	(TransferFunction.__mul__): added test for same sampling time
	(TransferFunction.__div__): added test for same sampling time
	(TransferFunction.feedback): added test for same sampling time

	* src/statesp.py (StateSpace.__str__): added additional string for
	discrete time system
	(StateSpace.__add__): added test for same sampling time
	(StateSpace.__mul__): added test for same sampling time
	(StateSpace.__rmul__): set sampling time for product
	(StateSpace.__neg__): set sampling time for negation
	(StateSpace.feedback): added test for same sampling time

	* tests/discrete_test.py (TestDiscrete): unit tests for discrete
	time systems

	* src/xferfcn.py (TransferFunction.__init__): added dt class
	variable for discrete time systems

	* src/statesp.py (StateSpace.__init__): added dt class variable for
	discrete time systems

---- control-0.5c released -----

2012-10-03  Richard Murray  <murray@altura.local>

	* tests/matlab_test.py (TestMatlab.testSsdata): unit test

	* src/matlab.py (ssdata, tfdata): new functions to return state
	space and transfer function object data.  For transfer functions,
	currenly requires SISO system

	* src/freqplot.py (bode_plot):  Adding np.atleast_1d to the
	np.squeeze calculations makes it possible to use a single value
	frequency list (contributed by Benjamin White)

2012-09-09  Richard Murray  <murray@altura.local>

	* tests/statefbk_test.py (TestStatefbk.testAcker): unit test

	* src/statefbk.py (acker): added acker() from Roberto Bucher.

2012-08-29  Richard Murray  <murray@altura.local>

	* src/xferfcn.py (TransferFunction._common_den): fixed up code for
	case where poles have multiplicity > 1.  Set end limits of check to
	avoid overruning the list + combine complex conjugate pole pairs
	from the outside in to prevent small errors from growing.

2012-08-26  Richard Murray  <murray@altura.local>

	* tests/convert_test.py (TestConvert.testConvert): replaced previous
	test of transfer function coefficients with a frequency response
	test.  This is necessary because various degenerate conditions will
	generate a situation where the transfer functions are of different
	forms but still equal.  Eg 0/1 = 1e-17 s + 1e-16 / (s^2 + s + 1).
	Still getting errors, but looks like actual problem in conversion.

	* src/statesp.py (_mimo2siso): set default value for warn_conversion
	to False

	* tests/convert_test.py (TestConvert.testConvert): Added check to
	make sure that we don't create problems with uncontrollable or
	unobservable systems.

2012-08-25  Richard Murray  <murray@altura.local>

	* src/xferfcn.py (TransferFunction._common_den): identified bug in
	the way that common denominators are computed; see comments in code
	regarding complex conjugate pairs.

	* src/statefbk.py (place): repalced nd.size(placed_eigs) with
	len(placed_eigs) to fix intermittent problems pointed out by Roberto
	Bucher in control-0.3c.

	* tests/rlocus_test.py (TestRootLocus.testRootLocus): added sort()
	to test to get rid of problems in which ordering was generating an
	error.

	* src/freqplot.py (nyquist_plot): added code from Kevin Davies to
	label frequency points in Nyquist plot

	* src/__init__.py: import non-conflicting MATLAB functions by default

	* src/freqplot.py (bode_plot, nyquist_plot): simplified code and
	removed unneeded options.  To set color, linestyle, etc use keywords
	and pass to matplotlib.

2012-08-24  Richard Murray  <murray@altura.local>

	* src/freqplot.py: added in plot enhancements from Kevin Davies
	(bode_plot): pass optional arguments and keywords to matplotlib
	(get_pow1000): new function for determinine engineering exponent
	(gen_prefix): new function to get SI prefix for power of 1000

	* src/freqplot.py (bode_plot): removed extraneous phase_deg calculation

2012-01-07  Richard Murray  <murray@malabar.local>

	* doc/modules.rst: added new sections for analysis, synthesis,
	frequency plots and time response.

	* doc/index.rst (Contents): added modules and examples.

	* src/xferfcn.py (_convertToTransferFunction): added check for
	slycot import error.  If not present, use signal.lti to perform the
	conversion.  Only works for SISO.

	* src/statesp.py (_convertToStateSpace): added check for slycot
	import error, to allow basic functionality without the presence of
	slycot (contributed by Ryan Krauss).

	* tests/slycot_convert_test.py (TestSlycot.testTF): moved slycot
	import into test function, so that test script still works even if
	time response is not present.

2011-08-09  Richard Murray  <murray@malabar.local>

	* src/timeresp.py: fixed doc reference to time-series-convention

2011-08-08  Richard Murray  <murray@malabar.local>

	* doc/index.rst, doc/modules.rst: Moved MATLAB section into
	python-control modules file

2011-08-07  Richard Murray  <murray@malabar.local>

	* doc/conf.py: added autosummary extension

	* doc/timeresp.rst: New file containing listing of functions for
	time responses (step, initial, etc)

	* doc/freqplot.rst: New file listing functions for frequency
	plots (bode, nyquist, etc)

	* doc/modules.rst: New file that contains a listing of the major
	modules in the toolbox

	* doc/index.rst (Contents): Rearranged contents to put modules
	documentation in a separate section.  Also added examples section
	(not quite ready yet).

2011-08-07  Richard Murray  <murray@malabar.local>

	* examples/rss-balred.py: reordered outputs from call to matlab.step
	(missed this the first time around)

	* doc/matlab_strings.rst: Matlab -> MATLAB (proper spelling)

	* setup.py, doc/conf.py: updated version to 0.5b

2011-08-07  Richard Murray  <murray@malabar.local>

	* doc/conf.py: Updated version numbers to 0.5a, regenerated
	documentation and reposted on web (note that 0.5a tag and source
	distribution have this wrong)

---- control-0.5a released -----

2011-08-07  Richard Murray  <murray@malabar.local>

	* setup.py: updated version number; next release will be 0.5a since
	the changes in function names and argument/return value order (for
	time reponses) require small updates in code

	* examples/secord-matlab.py, examples/pvtol-nested-ss.py,
	examples/test-response.py, examples/pvtol-nested.py: fixed small bug
	in order of output arguments for step command

2011-08-06  Richard Murray  <murray@malabar.local>

	* src/matlab.py (ngrid): copy documentation from nichols_grid

	* src/__init__.py: changed import commands to import specific
	functions rather than '*' (better modularity)

	* src/freqplot.py: default function names are now bode_plot,
	nyquist_plot and gangof4_plot (still with aliases to non-"_plot"
	versions)

	* src/nichols.py (nichols_plot): updated nichols to nichols_plot for
	consistency with other python-control plotting functions.  Set up
	alias for original name

	* src/margins.py: StabilityMargins, PhaseCrossoverFrequencies ->
	stability_margins, phase_crossover_frequencies

	* src/phaseplot.py: changed PhasePlot and boxgrid to phase_plot,
	box_grid 

	* src/timeresp.py: changed ForcedReponse, InitialReponse,
	ImpulseReponse and StepResponse to forced_response,
	initial_response, impulse_response and step_response.

	* src/rlocus.py: changed RootLocus to root_locus for better
	compatability with PEP 8.  Also updated unit tests and examples.

2011-07-25  Richard Murray  <murray@malabar.local>

	* tests/phaseplot_test.py: updated unit tests to use new call
	signatures 

	* examples/phaseplots.py: updated calls to PhasePlot to use new
	argument structure

	* src/phaseplot.py (PhasePlot): Updated call signature to be
	more pythonic and fixed up documentation.

	* examples/genswitch.py (genswitch): added new example showing
	PhasePlot functionality

	* src/phaseplot.py (boxgrid): added function to compute initial
	conditions around the edges of a box

2011-07-24  Richard Murray  <murray@malabar.local>

	* tests/margin_test.py: added simple unit tests for margin functions
	(initial versions just call functions; some comparisons missing)

	* examples/README: added missing README file

	* examples/phaseplots.py: FBS examples for phaseplot

	* tests/phaseplot_test.py: unit tests for phaseplot

	* src/phaseplot.py: initial cut at phase portrait function, built
	from amphaseplot (Feeback Systems [FBS], Astrom and Murray, 2008)

2011-07-15  Richard Murray  <murray@malabar.local>

	* tests/matlab_test.py (TestMatlab): added unittest for margin()
	commands (calling format only)

	* src/statesp.py (StateSpace): updated comments

	* tests/margin_test.py: set up unit tests for StabilityMargins() and
	PhaseCrossoverFrequencies()

	* src/__init__.py: added margins.py to __init__

2011-07-14  Richard Murray  <murray@malabar.local>

	* src/margins.py (GainPhaseMargin): moved freqplot.MarginPlot to
	margin.StabilityMargins (MarginPlot didn't actually plot anything)

	* src/margins.py (PhaseCrossoverFrequencies): added new function to
	compute frequencies that we cross real axis.  Contributed by Steffen
	Waldherr <waldherr@ist.uni-stuttgart.de>

2011-07-11  Richard Murray  <murray@malabar.local>

	* src/rlocus.py: added real() and imag() to list of functions
	imported from numpy

	* src/freqplot.py: renamed plotting functions to BodePlot,
	NyquistPlot, GangOf4Plot and MarginPlot.  Set up aliases to the more
	common names (bode, nyquest, gangof4, margin).  Mainly playing
	around with idea for the eventual interface to use.

	* tests/matlab_test.py: updated timeresp outputs to match MATLAB

	* src/matlab.py (impulse, initial, lsim, step): switched outputs
	from step, impulse, initial, lsim to match MATLAB standard

2011-07-01  Richard Murray  <murray@malabar.local>

	* src/rlocus.py: modified scipy import to only import those
	functions that we actually use.  This fixes a problem pointed out by
	Carsten Knoll (TU Dresden) where control.place could be overwritten
	by numpy.place (because of an "from scipy import *" in rlocus.py

	* doc/intro.rst: Added link to scipy web page talking about the
	differences between numpy and MATLAB (contributed by Shuo Han).

2011-06-25  Richard Murray  <murray@malabar.local>

	* src/xferfcn.py (TransferFunction._common_den): changed tolerance
	for detecting complex valued poles to a user-settable parameter,
	with default value 1e-8.  This was an attempt to fix errors in the
	convert_test.py unittest script (conversion routine was
	misclassifying some poles as imaginary when they weren't).

	* src/xferfcn.py (_convertToTransferFunction): converted arguments
	to tb04ad to numpy arrays; fixes a unit test error in convert_test.py.

	* src/statefbk.py (gram): convert system matrix passed to sb03md to
	numpy array; this fixes a unit test error in modelsimp_test.py.

	* src/matlab.py (impulse): got rid of X0 argument for impulse
	response (not implemented in MATLAB).

	* doc/intro.rst: added some quick start information

	* src/matlab.py: added documentation for step, impulse, initial, lsim

	* src/timeresp.py: fixed some MATLAB specific function names in
	function doc strings

2011-06-22  Richard Murray  <murray@malabar.local>

	* doc/intro.rst: fixed some small types
	
	* doc/control.tex: removed (no longer needed)

2011-06-22  Richard Murray  <murray@malabar.local>

	* doc/intro.rst: Added a slightly more general introduction, with a
	pointer to the python-control wiki (on sf.net)

	* doc/Makefile: Changed path to sphinx-build to assume it is in the
	users path (as opposed to an explicit path)

	* doc/conf.py: Added release information into documentation file

2011-06-21  Richard Murray  <murray@malabar.local>

	* src/statesp.py (_mimo2siso): Moved function from matlab.py.

	* src/timeresp.py: added file documentation + split out and updated
	copyright info.  Small corrections to documentation.
	(InitialResponse): Added missing transpose argument in call to
	ForcedResponse 

	* src/matlab.py: minor changes to documentation to avoid line wraps
	on standard (80 col) terminal window

	* src/matlab.py: removed time-series convention documentation from
	matlab.py since current MATLAB version uses standard conventions.
	This documentation is currently in timeresp.py.

	* src/*, doc/*: added Eike Welk's documentation modifications

2011-06-18  Richard Murray  <murray@malabar.local>

	* src/timeresp.py, src/matlab.py: moved documentation about time
	series convention from matlab.py to timeresp.py

	* examples/pvtol-nested-ss.py: Fixed bug in call to step (wrong
	second argument)

	* tests/matlab_test.py: Updated tests to use MATLAB time response
	conventions.

	* tests/timeresp_test.py: Created unit tests for timeresp module,
	based on matlab_test.py

2011-06-17  Richard Murray  <murray@malabar.local>

	* src/timeresp.py (ForcedResponse): swapped order of input and time
	arguments for linear response, following Eike's comment "T must
	always be supplied by the user, but U has a useful default value of
	0." 

	* src/matlab.py: moved code for lsim, initial, step, and impulse to
	timeresp.py and put in new routes that call timeresp.* versions of
	the functions with transposeData set to True.

	* src/timesim.py (_check_convert_array): added transpose argument
	that will transpose input data before processing it.

	* src/timesim.py: renamed lsim, initial, step, and impulse functions
	to ForcedResponse, InitialResponse, StepResponse and
	ImpulseResponse.  These versions use Eike Welk's input ordering.

	* examples/pvtol-nested.py: calls to step() had screwed up inputs.
	Fixed. 

2011-06-17  Richard Murray  <murray@malabar.local>

	* src/matlab.py: added MIMO extensions from Eike Welk on 12 Jun
	2011: adds MIMO capabilities for ``lsim``, ``step``, ``impulse``,
	``initial`` 

	* src/matlab.py: added changes from Eike Welk on 12 May 2011:

	  - An implementation of the four simulation functions ``lsim``,
  	    ``step``, ``initial``, and ``impulse`` of the module ``matlab``. 

          - Adds a function ``dcgain`` to the ``matlab`` module, which
  	    computes the gain of a linear system for steady state and
	    constant input. 

          - The patch contains a bug fix for class ``StateSpace``, which
	    enables it to work properly together with Scipy's ``signal``
	    module.  

          - The simulation functions' return values are changed (back?) to
	    arrays, because matrices confuse Matplotlib.

	  - New times series convention: see _time-series-convention section
 	    of matlab documentation

	  - SISO simulation data are squeezed on output.  To turn this off,
	    pass the option squeeze=False

---- control-0.4c released -----

2011-06-17  Richard Murray  <murray@dhcp096.fhl.washington.edu>

	* examples/tfvis.py: Added tfvis, Simple GUI application for
	visualizing how the poles/zeros of the transfer function effects the
	bode, nyquist and step response of a SISO system.  Contributed by
	Vanessa Romero Segovia, Ola Johnsson, Jerker Nordh.

2011-06-16  Richard Murray  <murray@malabar.local>

	* src/matlab.py: import mateqn functions

	* src/__init__.py: import mateqn functions

	* tests/test_all.py: added unit tests for matrix solvers, converting
	to standard format along the way.  Seems to work even if slycot
	routines are not in place, but I'm not sure if this is for the right
	reasons...

	* src/mateqn.py: added matrix solvers from LTH (Ola Johnsson, Jerker
	Nordh, Bjorn Olofsson, Vanessa Romero).  Moved slycot function
	checks to the portion of the code where they are used, so that
	missing slycot doesn't mess up initialization if proper version of
	slycot is not available.

2011-04-02  Richard Murray  <murray@malabar.local>

	* src/xferfcn.py (TransferFunction.__add__): fixed bug when adding a
	transfer function to state space system; _convertToTransferFunction
	was being called with input/output keywords.  Picked up in unit test.

	* tests/matlab_test.py: added calls to all of the functions that are
	currently implemented in the library, to make sure there are no
	hidden issues.  These calls do *not* test functionality, they just
	make sure that MATLAB compatibility functions accept the right types
	of arguments.

	* examples/secord-matlab.py: added root locus plot to list of
	figures that are produced

	* src/__init__.py: added rlocus to list of modules that are imported
	by control module

	* src/exception.py (ControlMIMONotImplemented): added exception for
	functions that are not yet implemented for MIMO systems

	* src/xferfcn.py (TransferFunction.__init__): convert integer
	numerator and denominator objects to floats to eliminate errors when
	creating common denominator (also used on pole command).  This fixes
	and error were tf([1], [1, 2, 1]).pole() would generate an error.

	* src/freqplot.py (bode): Tweaked documentation string to remove 'h'
	from mag and phase return arguments

	* src/rlocus.py (RootLocus): removed commands that set figure number
	inside of RootLocus command, for consistency with other frequency
	plot routines.  Added Plot=True argument and updated documentation.

	* src/matlab.py: added rlocus() command (calls RootLocus)

	* MANIFEST.in: Added MANIFEST.in file to include examples and tests
	in source distribution

	* README: Updated to include information on how to run unit tests.

	* setup.py: updated version number to 0.4c

---- control-0.4b released -----

2011-04-02  Richard Murray  <murray@malabar.local>

	* src/__init__.py: removed import of tests module (moved to tests/)

	* src/matlab.py: Added hsvd, balred, modred to list of functions
	that are imported for use as is.  Updated documentation string to
	indicate that these are implemented, along with a few other
	functions (zero, lqr) that weren't properly listed.

	* src/modelsimp.py (balred): Removed extraneous print statements
	(modred): Set method to be 'matchdc' by default (to match MATLAB)

	* src/__init__.py: added missing import of modelsimp functions

	* tests/slycot_convert_test.py (TestSlycot.testTF): turned off print
	statements in unit test to make it easier to see results.  Use
	verbose=True to turn back on.

	* tests/convert_test.py (TestConvert.testConvert): got rid of print
	statements in unittest; clutters the output so that you can't see
	the errors clearly.  Use verbose=True to turn back on.

	* src/statesp.py (_convertToStateSpace): removed "buggy" print
	statements 

	* src/xferfcn.py (_convertToTransferFunction): removed "buggy" print
	statements 

	* tests/nichols_test.py (TestStateSpace.testNgrid): updated testcode
	to turn off grid in initial Nichols chart plot.

	* src/freqplot.py: updated comments at top of file to reflect
	nichols chart move

	* src/nichols.py: transferred over changes from v0.3d

	* src/matlab.py (ngrid): moved import to function

2011-03-31  Richard Murray  <murray@malabar.local>

	* examples/pvtol-nested.py: updated stability margin plot to use
	proper calling format for bode().

	* src/statesp.py (_convertToStateSpace): moved slycot import
	to the location where it is actually needed (allows running some
	commands without slycot installed)

	* src/xferfcn.py (_convertToTransferFunction): moved slycot import
	to the location where it is actually needed (allows running some
	commands without slycot installed)

	* src/nichols.py: new file for Nichols plot routines; move
	nichols(), nichols_grid(), closed_loop_contours(), m_circles(),
	n_circles()

	* src/__init__.py, src/freqresp.py, src/matlab.py: updated to match
	new file structure for Nichols charts

	* src/nichols.py (nichols): updated processing of freqresp to take
	into account the fact that return arguments are now a matrix of
	results (even for a SISO system)

2011-03-30  Richard Murray  <murray@malabar.local>

	* tests/: added top level subdirectory, to be used for unit tests.
	The idea in putting the code here is that you can do 'setup.py test'
	during installation to make sure everything is working correctly.
	The test code would normally *not* be callable from the installed
	module. 

	* tests/*_test.py: moved from src/Test*.py

	* setup.py: updated version number.

2011-02-13  Richard Murray  <murray@sumatra.local>

	* src/*.py: added svn:keywords Id properly

	* src/matlab.py (ngrid): added ngrid() from v0.3d

	* src/freqplot.py (nichols_grid, closed_loop_contours, m_circles,
	n_circles): copied over changes from Allan McInnes in v0.3d; ngrid()
	functiality + split out some of the nichols chart code into separate
	functions

2011-02-12  Richard Murray  <murray@sumatra.local>

	* setup.py: updated version number to 0.4a

2010-11-05  Richard Murray  <murray@sumatra.local>

	* external/yottalab.py: New file containing Roberto Bucher's control
	library functions.  OK to start pulling these into the main library,
	with attribution, but note that they use modifications of the
	default library => some rewrites will be needed.

2010-09-11  Richard Murray  <murray@sumatra.local>

	* src/matlab.py (step): Added local step response function that uses
	lsim2() instead of signal.step (which can't handle integrators).
	This function may not be needed when new scipy step2() function is
	available.
	(impulse): Added local impulse response function that sets the
	initial condition based on the input matrix and then uses the
	lsim2() function to compute the response.

	* examples/test-response.py: Added test script for making sure that
	time repsonse functions are working as desired

	* src/matlab.py (lsim): Added local version of lsim that calls
	signal.lsim2 (actual ODE integrator)

2010-09-06  Richard Murray  <murray@sumatra.local>

	* src/statefbk.py (ctrb): new function for testing controllability
	* src/statefbk.py (obsv): new function for testing observabiilty

2010-09-02  Richard Murray  <murray@sumatra.local>

	* src/statefbk.py (place): Use np.size() instead of len() for
	finding length of placed_eigs for better compatability with
	different python versions [courtesy of Roberto Bucher]

	* src/delay.py (pade): New file for delay-based computations +
	initial implementation of pade() [courtesy Sawyer Fuller]

2010-06-17  Richard Murray  <murray@sumatra.local>

	* src/rlocus.py: changed num, den to nump, denp for clarity
	* src/rlocus.py: new file with Ryan Krauss's root locus code

2010-06-06  Richard Murray  <murray@sumatra.local>

	* examples/pvtol-lqr.py: Added example to test out LQR routines

	* src/matlab.py (bode): created a wrapper that allows MATLAB style
	arguments for bode (eg, bode(sys1, sys2))

	* src/ctrlutil.py (issys): added new function to check if an object
	is a system (state space or transfer function).  Will generalize
	this latter to look for other compatible classes.

	* src/freqplot.py (bode): Compute frequency range of bode plot based
	on poles and zeros
	(bode): Allow bode plot to be passed a list (or tuple) as the first
	argument, in which case multiple bode plots are generated

	* src/statesp.py (StateSpace.zeros): new function to compute zeros
	for a state space system
	(StateSpace): defined new functions to compute poles of a state
	space system

	* src/xferfcn.py (TransferFunction): defined new functions to
	compute poles and zeros of a transfer function.

2010-05-31  Richard Murray  <murray@sumatra.local>

	* src/exception.py (ControlNotImplemented): added new exception, to
	be used for functions that are not yet implemented

	* src/statefbk.py (lqr): added lqr function (using slycot).  Still
	needs to be verified to make sure calculations are correct.

	* ChangeLog: converted to standard GNU formation (old style below)
	* setup.py: updated package number to v0.3, changed URL to
	sourceforge wiki

------------------	
31 May 2010, RMM: added place() function using slycot
  * New module: statefbk - functions to design state feedback controllers
  * Uses Enrico Avventi slycot wrappers (http://github.com/avventi/Slycot)
  * Also added some exception types: ControlSlycot and ControlDimension
  * Added new example to test slycot interface (directly)

29 May 2010, RMM: updated function documentation
  * Added __doc__ strings for all current functions
  * Added __doc__ string to matlab module, listing control toolbox functions

22 May 2010, RMM: tweaked comments and released v0.3a
  * Changed copyright information on modified files to 2010
  * Updated "to do" comments to use "#! TODO:" as prefix

11 Feb 2010, GR: implemented and tested state space feedback
15 Jan 2010, GR: added new example, improved bode

4 Jan 2010, GR: updated bode plots
  * made bode plot more like matlab
  * added options for plotting in dB, Hz

27 Dec 2009, GR: important bug fix: feedback TFs were being divided by two
  
10 Oct 09, RMM: reset matplotlib import in secord-matlab
  * Using 'from matplotlib import *' causes error with figures
  * On my other computer, got error when trying to import 'matplotlib.pyplot'
  * Need to sort out versions and figure out proper import structure

13 Sep 09, RMM: added basic state space functionality
  * Updated StateSpace routines to allow BD algebra with constants
  * Updated pvtol-nested example to try to use state space representation
    (not completely working yet)

12 Sep 09, RMM: code restructuring for transfer functions
  * Implemented feedback() method in bldalg; partially working
    for mixture of TF, SS and numbers (not thoroughly tested yet)
  * New feedback method for TransferFunctions
  * Updated gangof4 to use new feedback function

9 Sep 09, RMM: updated pzmap to generate a plot (turn off with Plot=False)

8 Sep 09, RMM: rewrite of xferfcn to handle type casting better
  * Appropriate functions now call convertToTransferFunction
  * Restricted transfer function to SISO only

7 Sep 09, RMM: additional fixes
  * Implemented block diagram operations for SISO transfer functions
  * Modified frequency response functions for transfer functions
  * Added rudimentary pole/zero computations
  * Added comments on things that need to be fixed (search for !)

5 Sep 09, RMM: updates to get standard examples working
  * Copied and converted pvtol_nested.py from AM08, Chapter 11
  * Updated freqresp to use poly1d for computing values
  * Added outputs to bode plot - return mag and phase subplot handles

2009-05-24  Richard Murray  <murray@kona-2.local>
  * ./ Initial creation of package files and ChangeLog
  * Using simpler text format since emacs python mode doesn't support
    ChangeLog entries anyway


Local Variables:
mode:text
End:<|MERGE_RESOLUTION|>--- conflicted
+++ resolved
@@ -1,4 +1,9 @@
-<<<<<<< HEAD
+2013-06-10  Richard Murray  <murray@altura-2.local>
+
+	* src/xferfcn.py (TransferFunction.horner): small fix to docstring
+
+	* src/freqplot.py (nyquist_plot): small fix to docstring
+
 2013-06-09  Richard Murray  <murray@altura-2.local>
 
 	* ChangeLog: Change to log to test commit hook
@@ -8,13 +13,6 @@
 
 	* branches/trajgen-rmm: Created branch for testing trajectory
 	generation routines (using differential flatness)
-=======
-2013-06-10  Richard Murray  <murray@altura-2.local>
-
-	* src/xferfcn.py (TransferFunction.horner): small fix to docstring
-
-	* src/freqplot.py (nyquist_plot): small fix to docstring
->>>>>>> 326d7b35
 
 2013-06-09  Richard Murray  <murray@altura-2.local>
 
